--- conflicted
+++ resolved
@@ -4306,21 +4306,13 @@
 }
 
 func Test_parseAndVerifyWireAccessToken(t *testing.T) {
-<<<<<<< HEAD
-	key := `-----BEGIN PUBLIC KEY-----
-MCowBQYDK2VwAyEA5c+4NKZSNQcR1T8qN6SjwgdPZQ0Ge12Ylx/YeGAJ35k=
------END PUBLIC KEY-----`
-	publicKey, err := pemutil.Parse([]byte(key))
-	require.NoError(t, err)
-	issuer := "https://wire.example.com/clients/314845990100130665/access-token"
-	kid := "QAv6C9q47Cyfd1u9z6uX3V_o-t11S8p81wLH-oTRlh0"
-=======
 	key := `
 -----BEGIN PUBLIC KEY-----
 MCowBQYDK2VwAyEAB2IYqBWXAouDt3WcCZgCM3t9gumMEKMlgMsGenSu+fA=
 -----END PUBLIC KEY-----` // TODO(hs): different format?
+	publicKey, err := pemutil.Parse([]byte(key))
+	require.NoError(t, err)
 	issuer := "http://wire.com:19983/clients/7a41cf5b79683410/access-token"
->>>>>>> 44721a7d
 	wireID := wire.ID{
 		ClientID: "wireapp://guVX5xeFS3eTatmXBIyA4A!7a41cf5b79683410@wire.com",
 		Handle:   "wireapp://%40alice_wire@wire.com",
@@ -4341,23 +4333,13 @@
 	json.Unmarshal(jwkBytes, &accountJWK)
 
 	at, dpop, err := parseAndVerifyWireAccessToken(verifyParams{
-<<<<<<< HEAD
-		token:     token,
-		key:       publicKey,
-		kid:       kid,
-		issuer:    issuer,
-		wireID:    wireID,
-		challenge: ch,
-		t:         issuedAt.Add(1 * time.Minute),
-=======
 		token:      token,
-		key:        key,
+		key:        publicKey,
 		accountJWK: &accountJWK,
 		issuer:     issuer,
 		wireID:     wireID,
 		challenge:  ch,
 		t:          issuedAt.Add(1 * time.Minute), // set validation time to be one minute after issuance
->>>>>>> 44721a7d
 	})
 	if assert.NoError(t, err) {
 		// token assertions

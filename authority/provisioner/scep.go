package provisioner

import (
	"context"
	"crypto"
	"crypto/rsa"
	"crypto/subtle"
	"crypto/x509"
	"encoding/pem"
	"fmt"
	"net/http"
	"time"

	"github.com/pkg/errors"

	"go.step.sm/crypto/kms"
	kmsapi "go.step.sm/crypto/kms/apiv1"
	"go.step.sm/crypto/kms/uri"
	"go.step.sm/linkedca"

	"github.com/smallstep/certificates/webhook"
)

// SCEP is the SCEP provisioner type, an entity that can authorize the
// SCEP provisioning flow
type SCEP struct {
	*base
	ID                string   `json:"-"`
	Type              string   `json:"type"`
	Name              string   `json:"name"`
	ForceCN           bool     `json:"forceCN,omitempty"`
	ChallengePassword string   `json:"challenge,omitempty"`
	Capabilities      []string `json:"capabilities,omitempty"`

	// IncludeRoot makes the provisioner return the CA root in addition to the
	// intermediate in the GetCACerts response
	IncludeRoot bool `json:"includeRoot,omitempty"`

	// ExcludeIntermediate makes the provisioner skip the intermediate CA in the
	// GetCACerts response
	ExcludeIntermediate bool `json:"excludeIntermediate,omitempty"`

	// MinimumPublicKeyLength is the minimum length for public keys in CSRs
	MinimumPublicKeyLength int `json:"minimumPublicKeyLength,omitempty"`

	// TODO(hs): also support a separate signer configuration?
	DecrypterCertificate []byte `json:"decrypterCertificate"`
	DecrypterKeyPEM      []byte `json:"decrypterKeyPEM"`
	DecrypterKeyURI      string `json:"decrypterKey"`
	DecrypterKeyPassword []byte `json:"decrypterKeyPassword"`

	// Numerical identifier for the ContentEncryptionAlgorithm as defined in github.com/mozilla-services/pkcs7
	// at https://github.com/mozilla-services/pkcs7/blob/33d05740a3526e382af6395d3513e73d4e66d1cb/encrypt.go#L63
	// Defaults to 0, being DES-CBC
	EncryptionAlgorithmIdentifier int      `json:"encryptionAlgorithmIdentifier,omitempty"`
	Options                       *Options `json:"options,omitempty"`
	Claims                        *Claims  `json:"claims,omitempty"`
	ctl                           *Controller
	encryptionAlgorithm           int
	challengeValidationController *challengeValidationController
	notificationController        *notificationController
	keyManager                    kmsapi.KeyManager
	decrypter                     crypto.Decrypter
	decrypterCertificate          *x509.Certificate
	signer                        crypto.Signer
	signerCertificate             *x509.Certificate
}

// GetID returns the provisioner unique identifier.
func (s *SCEP) GetID() string {
	if s.ID != "" {
		return s.ID
	}
	return s.GetIDForToken()
}

// GetIDForToken returns an identifier that will be used to load the provisioner
// from a token.
func (s *SCEP) GetIDForToken() string {
	return "scep/" + s.Name
}

// GetName returns the name of the provisioner.
func (s *SCEP) GetName() string {
	return s.Name
}

// GetType returns the type of provisioner.
func (s *SCEP) GetType() Type {
	return TypeSCEP
}

// GetEncryptedKey returns the base provisioner encrypted key if it's defined.
func (s *SCEP) GetEncryptedKey() (string, string, bool) {
	return "", "", false
}

// GetTokenID returns the identifier of the token.
func (s *SCEP) GetTokenID(string) (string, error) {
	return "", errors.New("scep provisioner does not implement GetTokenID")
}

// GetOptions returns the configured provisioner options.
func (s *SCEP) GetOptions() *Options {
	return s.Options
}

// DefaultTLSCertDuration returns the default TLS cert duration enforced by
// the provisioner.
func (s *SCEP) DefaultTLSCertDuration() time.Duration {
	return s.ctl.Claimer.DefaultTLSCertDuration()
}

type challengeValidationController struct {
	client   *http.Client
	webhooks []*Webhook
}

// newChallengeValidationController creates a new challengeValidationController
// that performs challenge validation through webhooks.
func newChallengeValidationController(client *http.Client, webhooks []*Webhook) *challengeValidationController {
	scepHooks := []*Webhook{}
	for _, wh := range webhooks {
		if wh.Kind != linkedca.Webhook_SCEPCHALLENGE.String() {
			continue
		}
		if !isCertTypeOK(wh) {
			continue
		}
		scepHooks = append(scepHooks, wh)
	}
	return &challengeValidationController{
		client:   client,
		webhooks: scepHooks,
	}
}

var (
	ErrSCEPChallengeInvalid   = errors.New("webhook server did not allow request")
	ErrSCEPNotificationFailed = errors.New("scep notification failed")
)

// Validate executes zero or more configured webhooks to
// validate the SCEP challenge. If at least one of them indicates
// the challenge value is accepted, validation succeeds. In
// that case, the other webhooks will be skipped. If none of
// the webhooks indicates the value of the challenge was accepted,
// an error is returned.
func (c *challengeValidationController) Validate(ctx context.Context, csr *x509.CertificateRequest, challenge, transactionID string) error {
	for _, wh := range c.webhooks {
		req, err := webhook.NewRequestBody(webhook.WithX509CertificateRequest(csr))
		if err != nil {
			return fmt.Errorf("failed creating new webhook request: %w", err)
		}
		req.SCEPChallenge = challenge
		req.SCEPTransactionID = transactionID
		resp, err := wh.DoWithContext(ctx, c.client, req, nil) // TODO(hs): support templated URL? Requires some refactoring
		if err != nil {
			return fmt.Errorf("failed executing webhook request: %w", err)
		}
		if resp.Allow {
			return nil // return early when response is positive
		}
	}

	return ErrSCEPChallengeInvalid
}

type notificationController struct {
	client   *http.Client
	webhooks []*Webhook
}

// newNotificationController creates a new notificationController
// that performs SCEP notifications through webhooks.
func newNotificationController(client *http.Client, webhooks []*Webhook) *notificationController {
	scepHooks := []*Webhook{}
	for _, wh := range webhooks {
		if wh.Kind != linkedca.Webhook_NOTIFYING.String() {
			continue
		}
		if !isCertTypeOK(wh) {
			continue
		}
		scepHooks = append(scepHooks, wh)
	}
	return &notificationController{
		client:   client,
		webhooks: scepHooks,
	}
}

func (c *notificationController) Success(ctx context.Context, csr *x509.CertificateRequest, cert *x509.Certificate, transactionID string) error {
	for _, wh := range c.webhooks {
		req, err := webhook.NewRequestBody(webhook.WithX509CertificateRequest(csr), webhook.WithX509Certificate(nil, cert)) // TODO(hs): pass in the x509util.Certifiate too?
		if err != nil {
			return fmt.Errorf("failed creating new webhook request: %w", err)
		}
		req.X509Certificate.Raw = cert.Raw // adding the full certificate DER bytes
		req.SCEPTransactionID = transactionID
		if _, err = wh.DoWithContext(ctx, c.client, req, nil); err != nil {
			return fmt.Errorf("failed executing webhook request: %w: %w", ErrSCEPNotificationFailed, err)
		}
	}

	return nil
}

func (c *notificationController) Failure(ctx context.Context, csr *x509.CertificateRequest, transactionID string, errorCode int, errorDescription string) error {
	for _, wh := range c.webhooks {
		req, err := webhook.NewRequestBody(webhook.WithX509CertificateRequest(csr))
		if err != nil {
			return fmt.Errorf("failed creating new webhook request: %w", err)
		}
		req.SCEPTransactionID = transactionID
		req.SCEPErrorCode = errorCode
		req.SCEPErrorDescription = errorDescription
		if _, err = wh.DoWithContext(ctx, c.client, req, nil); err != nil {
			return fmt.Errorf("failed executing webhook request: %w: %w", ErrSCEPNotificationFailed, err)
		}
	}

	return nil
}

// isCertTypeOK returns whether or not the webhook can be used
// with the SCEP challenge validation webhook controller.
func isCertTypeOK(wh *Webhook) bool {
	if wh.CertType == linkedca.Webhook_ALL.String() || wh.CertType == "" {
		return true
	}
	return linkedca.Webhook_X509.String() == wh.CertType
}

// Init initializes and validates the fields of a SCEP type.
func (s *SCEP) Init(config Config) (err error) {
	switch {
	case s.Type == "":
		return errors.New("provisioner type cannot be empty")
	case s.Name == "":
		return errors.New("provisioner name cannot be empty")
	}

	// Default to 2048 bits minimum public key length (for CSRs) if not set
	if s.MinimumPublicKeyLength == 0 {
		s.MinimumPublicKeyLength = 2048
	}
	if s.MinimumPublicKeyLength%8 != 0 {
		return errors.Errorf("%d bits is not exactly divisible by 8", s.MinimumPublicKeyLength)
	}

	// Set the encryption algorithm to use
	s.encryptionAlgorithm = s.EncryptionAlgorithmIdentifier // TODO(hs): we might want to upgrade the default security to AES-CBC?
	if s.encryptionAlgorithm < 0 || s.encryptionAlgorithm > 4 {
		return errors.New("only encryption algorithm identifiers from 0 to 4 are valid")
	}

	// Prepare the SCEP challenge validator
	s.challengeValidationController = newChallengeValidationController(
		config.WebhookClient,
		s.GetOptions().GetWebhooks(),
	)

<<<<<<< HEAD
	// Prepare the SCEP notification controller
	s.notificationController = newNotificationController(
		config.WebhookClient,
		s.GetOptions().GetWebhooks(),
	)

	if decryptionKey := s.DecrypterKey; decryptionKey != "" {
		u, err := uri.Parse(s.DecrypterKey)
=======
	// parse the decrypter key PEM contents if available
	if decryptionKeyPEM := s.DecrypterKeyPEM; len(decryptionKeyPEM) > 0 {
		// try reading the PEM for validation
		block, rest := pem.Decode(decryptionKeyPEM)
		if len(rest) > 0 {
			return errors.New("failed parsing decrypter key: trailing data")
		}
		if block == nil {
			return errors.New("failed parsing decrypter key: no PEM block found")
		}
		opts := kms.Options{
			Type: kmsapi.SoftKMS,
		}
		if s.keyManager, err = kms.New(context.Background(), opts); err != nil {
			return fmt.Errorf("failed initializing kms: %w", err)
		}
		kmsDecrypter, ok := s.keyManager.(kmsapi.Decrypter)
		if !ok {
			return fmt.Errorf("%q is not a kmsapi.Decrypter", opts.Type)
		}
		if s.decrypter, err = kmsDecrypter.CreateDecrypter(&kmsapi.CreateDecrypterRequest{
			DecryptionKeyPEM: decryptionKeyPEM,
			Password:         s.DecrypterKeyPassword,
			PasswordPrompter: kmsapi.NonInteractivePasswordPrompter,
		}); err != nil {
			return fmt.Errorf("failed creating decrypter: %w", err)
		}
		if s.signer, err = s.keyManager.CreateSigner(&kmsapi.CreateSignerRequest{
			SigningKeyPEM:    decryptionKeyPEM, // TODO(hs): support distinct signer key in the future?
			Password:         s.DecrypterKeyPassword,
			PasswordPrompter: kmsapi.NonInteractivePasswordPrompter,
		}); err != nil {
			return fmt.Errorf("failed creating signer: %w", err)
		}
	}

	if decryptionKeyURI := s.DecrypterKeyURI; len(decryptionKeyURI) > 0 {
		u, err := uri.Parse(s.DecrypterKeyURI)
>>>>>>> 5f8e0de1
		if err != nil {
			return fmt.Errorf("failed parsing decrypter key: %w", err)
		}
		var kmsType kmsapi.Type
		switch {
		case u.Scheme != "":
			kmsType = kms.Type(u.Scheme)
		default:
			kmsType = kmsapi.SoftKMS
		}
		opts := kms.Options{
			Type: kmsType,
			URI:  s.DecrypterKeyURI,
		}
		if s.keyManager, err = kms.New(context.Background(), opts); err != nil {
			return fmt.Errorf("failed initializing kms: %w", err)
		}
		kmsDecrypter, ok := s.keyManager.(kmsapi.Decrypter)
		if !ok {
			return fmt.Errorf("%q is not a kmsapi.Decrypter", opts.Type)
		}
		if kmsType != "softkms" { // TODO(hs): this should likely become more transparent?
			decryptionKeyURI = u.Opaque
		}
		if s.decrypter, err = kmsDecrypter.CreateDecrypter(&kmsapi.CreateDecrypterRequest{
			DecryptionKey:    decryptionKeyURI,
			Password:         s.DecrypterKeyPassword,
			PasswordPrompter: kmsapi.NonInteractivePasswordPrompter,
		}); err != nil {
			return fmt.Errorf("failed creating decrypter: %w", err)
		}
		if s.signer, err = s.keyManager.CreateSigner(&kmsapi.CreateSignerRequest{
			SigningKey:       decryptionKeyURI, // TODO(hs): support distinct signer key in the future?
			Password:         s.DecrypterKeyPassword,
			PasswordPrompter: kmsapi.NonInteractivePasswordPrompter,
		}); err != nil {
			return fmt.Errorf("failed creating signer: %w", err)
		}
	}

	// parse the decrypter certificate contents if available
	if len(s.DecrypterCertificate) > 0 {
		block, rest := pem.Decode(s.DecrypterCertificate)
		if len(rest) > 0 {
			return errors.New("failed parsing decrypter certificate: trailing data")
		}
		if block == nil {
			return errors.New("failed parsing decrypter certificate: no PEM block found")
		}
		if s.decrypterCertificate, err = x509.ParseCertificate(block.Bytes); err != nil {
			return fmt.Errorf("failed parsing decrypter certificate: %w", err)
		}
		// the decrypter certificate is also the signer certificate
		s.signerCertificate = s.decrypterCertificate
	}

	// TODO(hs): alternatively, check if the KMS keyManager is a CertificateManager
	// and load the certificate corresponding to the decryption key?

	// Final validation for the decrypter.
	if s.decrypter != nil {
		decrypterPublicKey, ok := s.decrypter.Public().(*rsa.PublicKey)
		if !ok {
			return fmt.Errorf("only RSA keys are supported")
		}
		if s.decrypterCertificate == nil {
			return fmt.Errorf("provisioner %q does not have a decrypter certificate set", s.Name)
		}
		if !decrypterPublicKey.Equal(s.decrypterCertificate.PublicKey) {
			return errors.New("mismatch between decrypter certificate and decrypter public keys")
		}
	}

	// TODO: add other, SCEP specific, options?

	s.ctl, err = NewController(s, s.Claims, config, s.Options)
	return
}

// AuthorizeSign does not do any verification, because all verification is handled
// in the SCEP protocol. This method returns a list of modifiers / constraints
// on the resulting certificate.
func (s *SCEP) AuthorizeSign(context.Context, string) ([]SignOption, error) {
	return []SignOption{
		s,
		// modifiers / withOptions
		newProvisionerExtensionOption(TypeSCEP, s.Name, "").WithControllerOptions(s.ctl),
		newForceCNOption(s.ForceCN),
		profileDefaultDuration(s.ctl.Claimer.DefaultTLSCertDuration()),
		// validators
		newPublicKeyMinimumLengthValidator(s.MinimumPublicKeyLength),
		newValidityValidator(s.ctl.Claimer.MinTLSCertDuration(), s.ctl.Claimer.MaxTLSCertDuration()),
		newX509NamePolicyValidator(s.ctl.getPolicy().getX509()),
		s.ctl.newWebhookController(nil, linkedca.Webhook_X509),
	}, nil
}

// GetCapabilities returns the CA capabilities
func (s *SCEP) GetCapabilities() []string {
	return s.Capabilities
}

// ShouldIncludeRootInChain indicates if the CA should
// return its intermediate, which is currently used for
// both signing and decryption, as well as the root in
// its chain.
func (s *SCEP) ShouldIncludeRootInChain() bool {
	return s.IncludeRoot
}

// ShouldIncludeIntermediateInChain indicates if the
// CA should include the intermediate CA certificate in the
// GetCACerts response. This is true by default, but can be
// overridden through configuration in case SCEP clients
// don't pick the right recipient.
func (s *SCEP) ShouldIncludeIntermediateInChain() bool {
	return !s.ExcludeIntermediate
}

// GetContentEncryptionAlgorithm returns the numeric identifier
// for the pkcs7 package encryption algorithm to use.
func (s *SCEP) GetContentEncryptionAlgorithm() int {
	return s.encryptionAlgorithm
}

// ValidateChallenge validates the provided challenge. It starts by
// selecting the validation method to use, then performs validation
// according to that method.
func (s *SCEP) ValidateChallenge(ctx context.Context, csr *x509.CertificateRequest, challenge, transactionID string) error {
	if s.challengeValidationController == nil {
		return fmt.Errorf("provisioner %q wasn't initialized", s.Name)
	}
	switch s.selectValidationMethod() {
	case validationMethodWebhook:
		return s.challengeValidationController.Validate(ctx, csr, challenge, transactionID)
	default:
		if subtle.ConstantTimeCompare([]byte(s.ChallengePassword), []byte(challenge)) == 0 {
			return errors.New("invalid challenge password provided")
		}
		return nil
	}
}

func (s *SCEP) NotifySuccess(ctx context.Context, csr *x509.CertificateRequest, cert *x509.Certificate, transactionID string) error {
	if s.notificationController == nil {
		return fmt.Errorf("provisioner %q wasn't initialized", s.Name)
	}
	return s.notificationController.Success(ctx, csr, cert, transactionID)
}

func (s *SCEP) NotifyFailure(ctx context.Context, csr *x509.CertificateRequest, transactionID string, errorCode int, errorDescription string) error {
	if s.notificationController == nil {
		return fmt.Errorf("provisioner %q wasn't initialized", s.Name)
	}
	return s.notificationController.Failure(ctx, csr, transactionID, errorCode, errorDescription)
}

type validationMethod string

const (
	validationMethodNone    validationMethod = "none"
	validationMethodStatic  validationMethod = "static"
	validationMethodWebhook validationMethod = "webhook"
)

// selectValidationMethod returns the method to validate SCEP
// challenges. If a webhook is configured with kind `SCEPCHALLENGE`,
// the webhook method will be used. If a challenge password is set,
// the static method is used. It will default to the `none` method.
func (s *SCEP) selectValidationMethod() validationMethod {
	if len(s.challengeValidationController.webhooks) > 0 {
		return validationMethodWebhook
	}
	if s.ChallengePassword != "" {
		return validationMethodStatic
	}
	return validationMethodNone
}

// GetDecrypter returns the provisioner specific decrypter,
// used to decrypt SCEP request messages sent by a SCEP client.
// The decrypter consists of a crypto.Decrypter (a private key)
// and a certificate for the public key corresponding to the
// private key.
func (s *SCEP) GetDecrypter() (*x509.Certificate, crypto.Decrypter) {
	return s.decrypterCertificate, s.decrypter
}

// GetSigner returns the provisioner specific signer, used to
// sign SCEP response messages for the client. The signer consists
// of a crypto.Signer and a certificate for the public key
// corresponding to the private key.
func (s *SCEP) GetSigner() (*x509.Certificate, crypto.Signer) {
	return s.signerCertificate, s.signer
}<|MERGE_RESOLUTION|>--- conflicted
+++ resolved
@@ -261,16 +261,12 @@
 		s.GetOptions().GetWebhooks(),
 	)
 
-<<<<<<< HEAD
 	// Prepare the SCEP notification controller
 	s.notificationController = newNotificationController(
 		config.WebhookClient,
 		s.GetOptions().GetWebhooks(),
 	)
 
-	if decryptionKey := s.DecrypterKey; decryptionKey != "" {
-		u, err := uri.Parse(s.DecrypterKey)
-=======
 	// parse the decrypter key PEM contents if available
 	if decryptionKeyPEM := s.DecrypterKeyPEM; len(decryptionKeyPEM) > 0 {
 		// try reading the PEM for validation
@@ -309,7 +305,6 @@
 
 	if decryptionKeyURI := s.DecrypterKeyURI; len(decryptionKeyURI) > 0 {
 		u, err := uri.Parse(s.DecrypterKeyURI)
->>>>>>> 5f8e0de1
 		if err != nil {
 			return fmt.Errorf("failed parsing decrypter key: %w", err)
 		}

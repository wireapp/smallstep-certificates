package provisioner

import (
	"context"
	"crypto/x509"
	"encoding/pem"
	"fmt"
	"net"
	"strings"
	"time"

	"github.com/pkg/errors"
)

// ACMEChallenge represents the supported acme challenges.
type ACMEChallenge string

// nolint:revive // better names
const (
	// HTTP_01 is the http-01 ACME challenge.
	HTTP_01 ACMEChallenge = "http-01"
	// DNS_01 is the dns-01 ACME challenge.
	DNS_01 ACMEChallenge = "dns-01"
	// TLS_ALPN_01 is the tls-alpn-01 ACME challenge.
	TLS_ALPN_01 ACMEChallenge = "tls-alpn-01"
	// DEVICE_ATTEST_01 is the device-attest-01 ACME challenge.
	DEVICE_ATTEST_01 ACMEChallenge = "device-attest-01"
)

// String returns a normalized version of the challenge.
func (c ACMEChallenge) String() string {
	return strings.ToLower(string(c))
}

// Validate returns an error if the acme challenge is not a valid one.
func (c ACMEChallenge) Validate() error {
	switch ACMEChallenge(c.String()) {
	case HTTP_01, DNS_01, TLS_ALPN_01, DEVICE_ATTEST_01:
		return nil
	default:
		return fmt.Errorf("acme challenge %q is not supported", c)
	}
}

// ACMEAttestationFormat represents the format used on a device-attest-01
// challenge.
type ACMEAttestationFormat string

const (
	// APPLE is the format used to enable device-attest-01 on apple devices.
	APPLE ACMEAttestationFormat = "apple"

	// STEP is the format used to enable device-attest-01 on devices that
	// provide attestation certificates like the PIV interface on YubiKeys.
	//
	// TODO(mariano): should we rename this to something else.
	STEP ACMEAttestationFormat = "step"

	// TPM is the format used to enable device-attest-01 on TPMs.
	TPM ACMEAttestationFormat = "tpm"
)

// String returns a normalized version of the attestation format.
func (f ACMEAttestationFormat) String() string {
	return strings.ToLower(string(f))
}

// Validate returns an error if the attestation format is not a valid one.
func (f ACMEAttestationFormat) Validate() error {
	switch ACMEAttestationFormat(f.String()) {
	case APPLE, STEP, TPM:
		return nil
	default:
		return fmt.Errorf("acme attestation format %q is not supported", f)
	}
}

// ACME is the acme provisioner type, an entity that can authorize the ACME
// provisioning flow.
type ACME struct {
	*base
	ID      string `json:"-"`
	Type    string `json:"type"`
	Name    string `json:"name"`
	ForceCN bool   `json:"forceCN,omitempty"`
	// RequireEAB makes the provisioner require ACME EAB to be provided
	// by clients when creating a new Account. If set to true, the provided
	// EAB will be verified. If set to false and an EAB is provided, it is
	// not verified. Defaults to false.
	RequireEAB bool `json:"requireEAB,omitempty"`
	// Challenges contains the enabled challenges for this provisioner. If this
	// value is not set the default http-01, dns-01 and tls-alpn-01 challenges
	// will be enabled, device-attest-01 will be disabled.
	Challenges []ACMEChallenge `json:"challenges,omitempty"`
	// AttestationFormats contains the enabled attestation formats for this
	// provisioner. If this value is not set the default apple, step and tpm
	// will be used.
	AttestationFormats []ACMEAttestationFormat `json:"attestationFormats,omitempty"`
	Claims             *Claims                 `json:"claims,omitempty"`
	Options            *Options                `json:"options,omitempty"`

	// TODO(hs): WIP configuration for ACME Device Attestation
	AttestationRoots    []byte `json:"attestationRoots"`
	attestationRootPool *x509.CertPool

	ctl *Controller
}

// GetID returns the provisioner unique identifier.
func (p ACME) GetID() string {
	if p.ID != "" {
		return p.ID
	}
	return p.GetIDForToken()
}

// GetIDForToken returns an identifier that will be used to load the provisioner
// from a token.
func (p *ACME) GetIDForToken() string {
	return "acme/" + p.Name
}

// GetTokenID returns the identifier of the token.
func (p *ACME) GetTokenID(ott string) (string, error) {
	return "", errors.New("acme provisioner does not implement GetTokenID")
}

// GetName returns the name of the provisioner.
func (p *ACME) GetName() string {
	return p.Name
}

// GetType returns the type of provisioner.
func (p *ACME) GetType() Type {
	return TypeACME
}

// GetEncryptedKey returns the base provisioner encrypted key if it's defined.
func (p *ACME) GetEncryptedKey() (string, string, bool) {
	return "", "", false
}

// GetOptions returns the configured provisioner options.
func (p *ACME) GetOptions() *Options {
	return p.Options
}

// DefaultTLSCertDuration returns the default TLS cert duration enforced by
// the provisioner.
func (p *ACME) DefaultTLSCertDuration() time.Duration {
	return p.ctl.Claimer.DefaultTLSCertDuration()
}

// Init initializes and validates the fields of an ACME type.
func (p *ACME) Init(config Config) (err error) {
	switch {
	case p.Type == "":
		return errors.New("provisioner type cannot be empty")
	case p.Name == "":
		return errors.New("provisioner name cannot be empty")
	}

	// TODO(hs): WIP configuration for ACME Device Attestation
	p.attestationRootPool = x509.NewCertPool()

	var (
		block *pem.Block
		rest  = p.AttestationRoots
	)
	for rest != nil {
		block, rest = pem.Decode(rest)
		if block == nil {
			break
		}
		cert, err := x509.ParseCertificate(block.Bytes)
		if err != nil {
			return errors.Wrap(err, "error parsing x509 certificate from PEM block")
		}
		p.attestationRootPool.AddCert(cert)
	}

	// TODO(hs): need validation for number of certs? The current ones are only for the `tpm` type; not for Apple or Yubico.

	for _, c := range p.Challenges {
		if err := c.Validate(); err != nil {
			return err
		}
	}
	for _, f := range p.AttestationFormats {
		if err := f.Validate(); err != nil {
			return err
		}
	}

	p.ctl, err = NewController(p, p.Claims, config, p.Options)
	return
}

// ACMEIdentifierType encodes ACME Identifier types
type ACMEIdentifierType string

const (
	// IP is the ACME ip identifier type
	IP ACMEIdentifierType = "ip"
	// DNS is the ACME dns identifier type
	DNS ACMEIdentifierType = "dns"
)

// ACMEIdentifier encodes ACME Order Identifiers
type ACMEIdentifier struct {
	Type  ACMEIdentifierType
	Value string
}

// AuthorizeOrderIdentifier verifies the provisioner is allowed to issue a
// certificate for an ACME Order Identifier.
func (p *ACME) AuthorizeOrderIdentifier(ctx context.Context, identifier ACMEIdentifier) error {

	x509Policy := p.ctl.getPolicy().getX509()

	// identifier is allowed if no policy is configured
	if x509Policy == nil {
		return nil
	}

	// assuming only valid identifiers (IP or DNS) are provided
	var err error
	switch identifier.Type {
	case IP:
		err = x509Policy.IsIPAllowed(net.ParseIP(identifier.Value))
	case DNS:
		err = x509Policy.IsDNSAllowed(identifier.Value)
	default:
		err = fmt.Errorf("invalid ACME identifier type '%s' provided", identifier.Type)
	}

	return err
}

// AuthorizeSign does not do any validation, because all validation is handled
// in the ACME protocol. This method returns a list of modifiers / constraints
// on the resulting certificate.
func (p *ACME) AuthorizeSign(ctx context.Context, token string) ([]SignOption, error) {
	opts := []SignOption{
		p,
		// modifiers / withOptions
		newProvisionerExtensionOption(TypeACME, p.Name, ""),
		newForceCNOption(p.ForceCN),
		profileDefaultDuration(p.ctl.Claimer.DefaultTLSCertDuration()),
		// validators
		defaultPublicKeyValidator{},
		newValidityValidator(p.ctl.Claimer.MinTLSCertDuration(), p.ctl.Claimer.MaxTLSCertDuration()),
		newX509NamePolicyValidator(p.ctl.getPolicy().getX509()),
	}

	return opts, nil
}

// AuthorizeRevoke is called just before the certificate is to be revoked by
// the CA. It can be used to authorize revocation of a certificate. It
// currently is a no-op.
// TODO(hs): add configuration option that toggles revocation? Or change function signature to make it more useful?
// Or move certain logic out of the Revoke API to here? Would likely involve some more stuff in the ctx.
func (p *ACME) AuthorizeRevoke(ctx context.Context, token string) error {
	return nil
}

// AuthorizeRenew returns an error if the renewal is disabled.
// NOTE: This method does not actually validate the certificate or check it's
// revocation status. Just confirms that the provisioner that created the
// certificate was configured to allow renewals.
func (p *ACME) AuthorizeRenew(ctx context.Context, cert *x509.Certificate) error {
	return p.ctl.AuthorizeRenew(ctx, cert)
}

// IsChallengeEnabled checks if the given challenge is enabled. By default
// http-01, dns-01 and tls-alpn-01 are enabled, to disable any of them the
// Challenge provisioner property should have at least one element.
func (p *ACME) IsChallengeEnabled(ctx context.Context, challenge ACMEChallenge) bool {
	enabledChallenges := []ACMEChallenge{
		HTTP_01, DNS_01, TLS_ALPN_01,
	}
	if len(p.Challenges) > 0 {
		enabledChallenges = p.Challenges
	}
	for _, ch := range enabledChallenges {
		if strings.EqualFold(string(ch), string(challenge)) {
			return true
		}
	}
	return false
}

<<<<<<< HEAD
// TODO(hs): we may not want to expose the root pool like this;
// call into an interface function instead to authorize?
func (p *ACME) GetAttestationRoots() (*x509.CertPool, error) {
	return p.attestationRootPool, nil
=======
// IsAttestationFormatEnabled checks if the given attestation format is enabled.
// By default apple, step and tpm are enabled, to disable any of them the
// AttestationFormat provisioner property should have at least one element.
func (p *ACME) IsAttestationFormatEnabled(ctx context.Context, format ACMEAttestationFormat) bool {
	enabledFormats := []ACMEAttestationFormat{
		APPLE, STEP, TPM,
	}
	if len(p.AttestationFormats) > 0 {
		enabledFormats = p.AttestationFormats
	}
	for _, f := range enabledFormats {
		if strings.EqualFold(string(f), string(format)) {
			return true
		}
	}
	return false
>>>>>>> 666f6956
}<|MERGE_RESOLUTION|>--- conflicted
+++ resolved
@@ -291,12 +291,12 @@
 	return false
 }
 
-<<<<<<< HEAD
 // TODO(hs): we may not want to expose the root pool like this;
 // call into an interface function instead to authorize?
 func (p *ACME) GetAttestationRoots() (*x509.CertPool, error) {
 	return p.attestationRootPool, nil
-=======
+}
+
 // IsAttestationFormatEnabled checks if the given attestation format is enabled.
 // By default apple, step and tpm are enabled, to disable any of them the
 // AttestationFormat provisioner property should have at least one element.
@@ -313,5 +313,4 @@
 		}
 	}
 	return false
->>>>>>> 666f6956
 }